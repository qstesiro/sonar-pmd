<?xml version="1.0" encoding="UTF-8"?>
<ruleset>
<<<<<<< HEAD
    <description>Sonar PMD rules</description>
    <rule name="Sample1" ref="rulesets/java/coupling.xml/CouplingBetweenObjects">
        <priority>2</priority>
        <properties>
            <property name="threshold" value="20"/>
        </properties>
    </rule>
    <rule name="Sample2" ref="rulesets/java/coupling.xml/ExcessiveImports">
        <properties>
            <property name="minimum" value="30"/>
        </properties>
    </rule>
    <rule name="Sample3" ref="rulesets/java/design.xml/UseNotifyAllInsteadOfNotify">
        <priority>4</priority>
    </rule>
    <rule name="Sample4" class="net.sourceforge.pmd.lang.java.rule.design.UseUtilityClassRule">
=======
  <description>Sonar PMD rules</description>
  <rule ref="rulesets/java/coupling.xml/CouplingBetweenObjects">
    <priority>2</priority>
    <properties>
      <property name="threshold" value="20"/>
    </properties>
  </rule>
  <rule ref="rulesets/java/coupling.xml/ExcessiveImports">
    <properties>
      <property name="minimum" value="30"/>
    </properties>
  </rule>
  <rule ref="rulesets/java/design.xml/UseNotifyAllInsteadOfNotify">
    <priority>4</priority>
  </rule>
  <rule class="net.sourceforge.pmd.lang.java.rule.design.UseCollectionIsEmptyRule">
>>>>>>> b118e67f
    <priority>3</priority>
  </rule>
</ruleset><|MERGE_RESOLUTION|>--- conflicted
+++ resolved
@@ -1,6 +1,5 @@
 <?xml version="1.0" encoding="UTF-8"?>
 <ruleset>
-<<<<<<< HEAD
     <description>Sonar PMD rules</description>
     <rule name="Sample1" ref="rulesets/java/coupling.xml/CouplingBetweenObjects">
         <priority>2</priority>
@@ -17,24 +16,4 @@
         <priority>4</priority>
     </rule>
     <rule name="Sample4" class="net.sourceforge.pmd.lang.java.rule.design.UseUtilityClassRule">
-=======
-  <description>Sonar PMD rules</description>
-  <rule ref="rulesets/java/coupling.xml/CouplingBetweenObjects">
-    <priority>2</priority>
-    <properties>
-      <property name="threshold" value="20"/>
-    </properties>
-  </rule>
-  <rule ref="rulesets/java/coupling.xml/ExcessiveImports">
-    <properties>
-      <property name="minimum" value="30"/>
-    </properties>
-  </rule>
-  <rule ref="rulesets/java/design.xml/UseNotifyAllInsteadOfNotify">
-    <priority>4</priority>
-  </rule>
-  <rule class="net.sourceforge.pmd.lang.java.rule.design.UseCollectionIsEmptyRule">
->>>>>>> b118e67f
-    <priority>3</priority>
-  </rule>
 </ruleset>