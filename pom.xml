--- conflicted
+++ resolved
@@ -60,21 +60,9 @@
   <properties>
     <maven.test.redirectTestOutputToFile>true</maven.test.redirectTestOutputToFile>
 
-<<<<<<< HEAD
     <pmd.version>6.7.0</pmd.version>
-    <sonar.version>4.5.4</sonar.version>
-    <sonar-java.version>3.6</sonar-java.version>
-
-    <!-- Configuration for sonar-packaging-maven-plugin -->
-    <sonar.pluginKey>pmd</sonar.pluginKey>
-    <sonar.pluginName>PMD</sonar.pluginName>
-    <sonar.pluginClass>org.sonar.plugins.pmd.PmdPlugin</sonar.pluginClass>
-    <sonar.pluginDescription><![CDATA[Analyze Java code with <a href="http://pmd.sourceforge.net/">PMD</a>.]]></sonar.pluginDescription>
-    <sonar.requiresPlugin>java:${sonar-java.version}</sonar.requiresPlugin>
-=======
     <pmd.version>5.4.2</pmd.version>
     <junit.jupiter.version>5.3.1</junit.jupiter.version>
->>>>>>> b118e67f
   </properties>
 
   <dependencies>
