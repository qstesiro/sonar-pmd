--- conflicted
+++ resolved
@@ -30,13 +30,8 @@
 
   <groupId>org.sonarsource.pmd</groupId>
   <artifactId>sonar-pmd</artifactId>
-<<<<<<< HEAD
-  <version>3.3.2-SNAPSHOT</version>
+  <version>3.4.1-SNAPSHOT</version>
   <name>SonarQube PMD7 Project</name>
-=======
-  <version>3.4.1-SNAPSHOT</version>
-  <name>SonarQube PMD Project</name>
->>>>>>> 90071336
   <packaging>pom</packaging>
 
   <scm>
@@ -89,13 +84,8 @@
 
   <properties>
     <license.owner>SonarSource SA and others</license.owner>
-<<<<<<< HEAD
-    <license.mailto>mailto:jens AT gerdes DOT digital</license.mailto>
+    <license.mailto>mailto:jborgers AT jpinpoint DOT com; peter.paul.bakker AT stokpop DOT nl</license.mailto>
     <pmd.version>7.0.0-kotlin-SNAPSHOT</pmd.version>
-=======
-    <license.mailto>mailto:jborgers AT jpinpoint DOT com; peter.paul.bakker AT stokpop DOT nl</license.mailto>
-    <pmd.version>6.45.0</pmd.version>
->>>>>>> 90071336
     <junit.jupiter.version>5.7.1</junit.jupiter.version>
     <mockito.version>4.5.1</mockito.version>
     <assertj.version>3.22.0</assertj.version>
@@ -111,11 +101,11 @@
 
     <!-- Code Coverage -->
     <project.reporting.outputEncoding>UTF-8</project.reporting.outputEncoding>
-    <sonar.coverage.jacoco.xmlReportPaths>sonar-pmd7-plugin/target/site/jacoco/jacoco.xml</sonar.coverage.jacoco.xmlReportPaths>
+    <sonar.coverage.jacoco.xmlReportPaths>sonar-pmd-plugin/target/site/jacoco/jacoco.xml</sonar.coverage.jacoco.xmlReportPaths>
   </properties>
 
   <modules>
-    <module>sonar-pmd-plugin</module>
+    <module>sonar-pmd7-plugin</module>
     <module>integration-test</module>
   </modules>
 
@@ -318,23 +308,4 @@
     </profile>
   </profiles>
 
-<<<<<<< HEAD
-
-  <distributionManagement>
-    <snapshotRepository>
-      <id>ossrh</id>
-      <url>https://oss.sonatype.org/content/repositories/snapshots</url>
-    </snapshotRepository>
-    <repository>
-      <id>ossrh</id>
-      <url>https://oss.sonatype.org/service/local/staging/deploy/maven2/</url>
-    </repository>
-  </distributionManagement>
-
-  <modules>
-    <module>sonar-pmd7-plugin</module>
-    <module>integration-test</module>
-  </modules>
-=======
->>>>>>> 90071336
 </project>