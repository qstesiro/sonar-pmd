--- conflicted
+++ resolved
@@ -78,13 +78,9 @@
   <properties>
     <license.owner>SonarSource SA and others</license.owner>
     <license.mailto>mailto:jborgers AT jpinpoint DOT com; peter.paul.bakker AT stokpop DOT nl</license.mailto>
-<<<<<<< HEAD
     <pmd.version>7.0.0-kotlin-SNAPSHOT</pmd.version>
-    <junit.jupiter.version>5.7.1</junit.jupiter.version>
-=======
     <pmd.version>6.45.0</pmd.version>
     <junit.jupiter.version>5.8.2</junit.jupiter.version>
->>>>>>> f2700c03
     <mockito.version>4.5.1</mockito.version>
     <assertj.version>3.22.0</assertj.version>
     <commons-lang3.version>3.12.0</commons-lang3.version>
