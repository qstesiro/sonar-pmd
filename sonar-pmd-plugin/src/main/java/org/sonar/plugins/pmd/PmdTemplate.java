/*
 * SonarQube PMD Plugin
 * Copyright (C) 2012-2019 SonarSource SA
 * mailto:info AT sonarsource DOT com
 *
 * This program is free software; you can redistribute it and/or
 * modify it under the terms of the GNU Lesser General Public
 * License as published by the Free Software Foundation; either
 * version 3 of the License, or (at your option) any later version.
 *
 * This program is distributed in the hope that it will be useful,
 * but WITHOUT ANY WARRANTY; without even the implied warranty of
 * MERCHANTABILITY or FITNESS FOR A PARTICULAR PURPOSE.  See the GNU
 * Lesser General Public License for more details.
 *
 * You should have received a copy of the GNU Lesser General Public License
 * along with this program; if not, write to the Free Software Foundation,
 * Inc., 51 Franklin Street, Fifth Floor, Boston, MA  02110-1301, USA.
 */
package org.sonar.plugins.pmd;

import java.io.File;
import java.io.IOException;
import java.io.InputStream;
import java.nio.charset.Charset;
import java.nio.file.Paths;
import java.util.HashMap;
import java.util.Map;

import net.sourceforge.pmd.PMDConfiguration;
import net.sourceforge.pmd.PMDException;
import net.sourceforge.pmd.RuleContext;
import net.sourceforge.pmd.RuleSets;
import net.sourceforge.pmd.SourceCodeProcessor;
import net.sourceforge.pmd.lang.LanguageVersion;
import net.sourceforge.pmd.lang.java.JavaLanguageModule;
import org.sonar.api.batch.fs.InputFile;
import org.sonar.api.utils.log.Logger;
import org.sonar.api.utils.log.Loggers;

public class PmdTemplate {

    private static final Logger LOG = Loggers.get(PmdTemplate.class);
    private static final Map<String, String> JAVA_VERSIONS = prepareVersions();

    private static Map<String, String> prepareVersions() {
        final Map<String, String> versions = new HashMap<>();
        versions.put("1.1", "1.3");
        versions.put("1.2", "1.3");
        versions.put("5", "1.5");
        versions.put("6", "1.6");
        versions.put("7", "1.7");
        versions.put("8", "1.8");
        versions.put("9", "9");
        versions.put("1.9", "9");
        versions.put("10", "10");
        versions.put("1.10", "10");
        versions.put("11", "11");
        versions.put("1.11", "11");

        return versions;
    }

    private SourceCodeProcessor processor;
    private PMDConfiguration configuration;

    PmdTemplate(PMDConfiguration configuration, SourceCodeProcessor processor) {
        this.configuration = configuration;
        this.processor = processor;
    }

    public static PmdTemplate create(String javaVersion, ClassLoader classloader, Charset charset) {
        PMDConfiguration configuration = new PMDConfiguration();
        configuration.setDefaultLanguageVersion(languageVersion(javaVersion));
        configuration.setClassLoader(classloader);
        configuration.setSourceEncoding(charset.name());
        SourceCodeProcessor processor = new SourceCodeProcessor(configuration);
        return new PmdTemplate(configuration, processor);
    }

    static LanguageVersion languageVersion(String javaVersion) {
        String version = normalize(javaVersion);
        LanguageVersion languageVersion = new JavaLanguageModule().getVersion(version);
        if (languageVersion == null) {
            throw new IllegalArgumentException("Unsupported Java version for PMD: " + version);
        }
        LOG.info("Java version: " + version);
        return languageVersion;
    }

    private static String normalize(String version) {
        return JAVA_VERSIONS.getOrDefault(version, version);
    }

    PMDConfiguration configuration() {
        return configuration;
    }

    public void process(InputFile file, RuleSets rulesets, RuleContext ruleContext) {
<<<<<<< HEAD
        ruleContext.setSourceCodeFile(new File(file.uri().toString()));
=======
        ruleContext.setSourceCodeFile(Paths.get(file.uri()).toFile());
>>>>>>> fa524129

        try (InputStream inputStream = file.inputStream()) {
            processor.processSourceCode(inputStream, rulesets, ruleContext);
        } catch (RuntimeException | IOException | PMDException e) {
            LOG.error("Fail to execute PMD. Following file is ignored: " + file, e);
        }
    }
}<|MERGE_RESOLUTION|>--- conflicted
+++ resolved
@@ -19,7 +19,6 @@
  */
 package org.sonar.plugins.pmd;
 
-import java.io.File;
 import java.io.IOException;
 import java.io.InputStream;
 import java.nio.charset.Charset;
@@ -97,11 +96,7 @@
     }
 
     public void process(InputFile file, RuleSets rulesets, RuleContext ruleContext) {
-<<<<<<< HEAD
-        ruleContext.setSourceCodeFile(new File(file.uri().toString()));
-=======
         ruleContext.setSourceCodeFile(Paths.get(file.uri()).toFile());
->>>>>>> fa524129
 
         try (InputStream inputStream = file.inputStream()) {
             processor.processSourceCode(inputStream, rulesets, ruleContext);
